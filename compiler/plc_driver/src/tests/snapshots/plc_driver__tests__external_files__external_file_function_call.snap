---
source: compiler/plc_driver/./src/tests/external_files.rs
expression: "results.join(\"\\n\")"
---
; ModuleID = 'main.st'
source_filename = "main.st"

<<<<<<< HEAD
define i16 @main() section "$RUSTY$fn-main:i16[]" {
=======
define i16 @main() {
>>>>>>> 3382d267
entry:
  %main = alloca i16, align 2
  store i16 0, i16* %main, align 2
  %call = call i16 @external()
  %main_ret = load i16, i16* %main, align 2
  ret i16 %main_ret
}

<<<<<<< HEAD
declare i16 @external() section "$RUSTY$fn-external:i16[]"
=======
declare i16 @external()
>>>>>>> 3382d267

; ModuleID = 'external.st'
source_filename = "external.st"

<<<<<<< HEAD
declare i16 @external() section "$RUSTY$fn-external:i16[]"

; ModuleID = '__init___TestProject'
source_filename = "__init___TestProject"

define void @__init___TestProject() section "$RUSTY$fn-__init___testproject:v[]" {
entry:
  ret void
}
=======
declare i16 @external()
>>>>>>> 3382d267
<|MERGE_RESOLUTION|>--- conflicted
+++ resolved
@@ -5,11 +5,7 @@
 ; ModuleID = 'main.st'
 source_filename = "main.st"
 
-<<<<<<< HEAD
-define i16 @main() section "$RUSTY$fn-main:i16[]" {
-=======
 define i16 @main() {
->>>>>>> 3382d267
 entry:
   %main = alloca i16, align 2
   store i16 0, i16* %main, align 2
@@ -18,25 +14,17 @@
   ret i16 %main_ret
 }
 
-<<<<<<< HEAD
-declare i16 @external() section "$RUSTY$fn-external:i16[]"
-=======
 declare i16 @external()
->>>>>>> 3382d267
 
 ; ModuleID = 'external.st'
 source_filename = "external.st"
 
-<<<<<<< HEAD
-declare i16 @external() section "$RUSTY$fn-external:i16[]"
+declare i16 @external()
 
 ; ModuleID = '__init___TestProject'
 source_filename = "__init___TestProject"
 
-define void @__init___TestProject() section "$RUSTY$fn-__init___testproject:v[]" {
+define void @__init___TestProject() {
 entry:
   ret void
-}
-=======
-declare i16 @external()
->>>>>>> 3382d267
+}