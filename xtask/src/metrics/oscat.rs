--- conflicted
+++ resolved
@@ -8,11 +8,7 @@
         sh.create_dir("./benchmark/oscat/lib")?;
         sh.create_dir("./benchmark/oscat/include")?;
 
-<<<<<<< HEAD
-        cmd!(sh, "cargo b --release").run()?;
-=======
         cmd!(sh, "cargo b --release --workspace").run()?;
->>>>>>> 28e89cca
         sh.copy_file("./target/release/plc", "./benchmark/oscat")?;
         sh.copy_file("./target/release/libiec61131std.so", "./benchmark/oscat/lib")?;
 
