<<<<<<< HEAD
use crate::ast::{AstFactory, AstStatement, SourceRange};
=======
use plc_ast::{
    ast::{AstStatement, SourceRange},
    literals::AstLiteral,
};
>>>>>>> 3fa49168

// Copyright (c) 2020 Ghaith Hachem and Mathias Rieder
mod class_parser_tests;
mod container_parser_tests;
mod control_parser_tests;
mod expressions_parser_tests;
mod function_parser_tests;
mod initializer_parser_tests;
mod misc_parser_tests;
mod parse_errors;
mod parse_generics;
mod program_parser_tests;
mod statement_parser_tests;
mod type_parser_tests;
mod variable_parser_tests;

/// helper function to create references
pub fn ref_to(name: &str) -> AstStatement {
    AstStatement::ReferenceExpr {
        access: crate::ast::ReferenceAccess::Member(Box::new(AstFactory::create_reference(
            name,
            &SourceRange::undefined(),
            0,
        ))),
        base: None,
        id: 0,
        location: SourceRange::undefined(),
    }
}

/// helper function to create literal ints
pub fn literal_int(value: i128) -> AstStatement {
    AstStatement::new_literal(AstLiteral::new_integer(value), 0, SourceRange::undefined())
}

/// helper function to create empty statements
pub fn empty_stmt() -> AstStatement {
    AstStatement::EmptyStatement { location: SourceRange::undefined(), id: 0 }
}<|MERGE_RESOLUTION|>--- conflicted
+++ resolved
@@ -1,11 +1,7 @@
-<<<<<<< HEAD
-use crate::ast::{AstFactory, AstStatement, SourceRange};
-=======
 use plc_ast::{
-    ast::{AstStatement, SourceRange},
+    ast::{AstFactory, AstStatement, ReferenceAccess, SourceRange},
     literals::AstLiteral,
 };
->>>>>>> 3fa49168
 
 // Copyright (c) 2020 Ghaith Hachem and Mathias Rieder
 mod class_parser_tests;
@@ -25,7 +21,7 @@
 /// helper function to create references
 pub fn ref_to(name: &str) -> AstStatement {
     AstStatement::ReferenceExpr {
-        access: crate::ast::ReferenceAccess::Member(Box::new(AstFactory::create_reference(
+        access: ReferenceAccess::Member(Box::new(AstFactory::create_reference(
             name,
             &SourceRange::undefined(),
             0,
