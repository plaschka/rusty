--- conflicted
+++ resolved
@@ -114,12 +114,8 @@
 /// * `pou_type`    - the type of the pou currently parsed
 /// * `expected_end_token` - the token that ends this pou
 /// 
-<<<<<<< HEAD
 fn parse_pou(lexer: &mut RustyLexer, pou_type: PouType, linkage: LinkageType, expected_end_token: lexer::Token) -> Result<POU, String> {
-=======
-fn parse_pou(lexer: &mut RustyLexer, pou_type: PouType, expected_end_token: lexer::Token) -> Result<POU, String> {
     let line_nr = lexer.get_current_line_nr();
->>>>>>> 5f14ff8f
     lexer.advance(); //Consume ProgramKeyword
     let mut result = create_pou(pou_type, linkage);
  
