use insta::assert_snapshot;

use crate::{
<<<<<<< HEAD
    ast::{self, CompilationUnit, SourceRangeFactory},
    diagnostics::Diagnostician,
=======
    ast::{self, CompilationUnit, SourceRange, SourceRangeFactory},
    diagnostics::Diagnostic,
>>>>>>> b3e94b26
    index::{visitor, Index},
    lexer::{self, IdProvider},
    parser,
    resolver::TypeAnnotator,
    test_utils::tests::{compile_to_string, parse_and_validate},
    typesystem,
<<<<<<< HEAD
    validation::{tests::make_readable, Validator},
    SourceCode,
=======
    validation::Validator,
    DebugLevel, SourceCode,
>>>>>>> b3e94b26
};

#[test]
fn duplicate_pous_validation() {
    // GIVEN two POUs witht he same name
    // WHEN parse_and_validate is done
    let diagnostics = parse_and_validate(
        r#"
        FUNCTION        foo : INT  END_FUNCTION

        PROGRAM         foo  END_PROGRAM

        FUNCTION_BLOCK  foo  END_FUNCTION_BLOCK
    "#,
    );
    // THEN there should be 3 duplication diagnostics
    assert_snapshot!(make_readable(&diagnostics));
}

#[test]
fn duplicate_pous_and_types_validation() {
    // GIVEN a POU and a Type with the same name
    // WHEN parse_and_validate is done
    let diagnostics = parse_and_validate(
        r#"
        FUNCTION_BLOCK  foo  END_FUNCTION_BLOCK
        TYPE foo : INT END_TYPE
    "#,
    );
    // THEN there should be 3 duplication diagnostics
    assert_snapshot!(make_readable(&diagnostics));
}

#[test]
fn duplicate_function_and_type_is_no_issue() {
    // GIVEN a Function and a Type with the same name
    // WHEN parse_and_validate is done
    let diagnostics = parse_and_validate(
        r#"
        FUNCTION  foo: INT  END_FUNCTION
        TYPE foo : INT; END_TYPE
    "#,
    );
    // THEN there should be 0 duplication diagnostics
    assert_eq!(diagnostics, vec![]);
}

#[test]
fn duplicate_global_variables() {
    // GIVEN some duplicate global variables
    // WHEN parse_and_validate is done
    let diagnostics = parse_and_validate(
        r#"
        VAR_GLOBAL
            a: INT;
            b: INT;
            c: INT;
        END_VAR

        VAR_GLOBAL
            a: BOOL;
        END_VAR
    
        "#,
    );
    // THEN there should be 0 duplication diagnostics
    assert_snapshot!(make_readable(&diagnostics));
}

#[test]
fn duplicate_variables_in_same_pou() {
    // GIVEN a POU with a duplicate variable
    // WHEN parse_and_validate is done
    let diagnostics = parse_and_validate(
        r#"
        PROGRAM prg
        VAR
            a: INT;
            b: INT;
            c: INT;
        END_VAR
        VAR
            b: BOOL;
        END_VAR
        END_PROGRAM
        "#,
    );
    // THEN there should be 2 duplication diagnostics
    assert_snapshot!(make_readable(&diagnostics));
}

#[test]
fn duplicate_enum_members_in_different_types_is_no_issue() {
    // GIVEN a two enums with the same elements
    // WHEN parse_and_validate is done
    let diagnostics = parse_and_validate(
        r#"
            TYPE enum1 : (red, green, yellow); END_TYPE
            TYPE enum2 : (red, green, yellow); END_TYPE
        "#,
    );
    // THEN there should be no issues
    assert_eq!(diagnostics, vec![]);
}

#[test]
fn duplicate_fb_inst_and_function() {
    // GIVEN a global fb-instance called foo and a function called foo
    // WHEN parse_and_validate is done
    let diagnostics = parse_and_validate(
        r#"
            FUNCTION_BLOCK FooFB
                VAR x : INT END_VAR
            END_FUNCTION_BLOCK

            VAR_GLOBAL
                foo: FooFB;
            END_VAR

            FUNCTION foo: INT
                VAR_INPUT
                    x: INT;
                END_VAR
            END_FUNCTION
        "#,
    );
    // THEN there should be 2 duplication diagnostics
    assert_snapshot!(make_readable(&diagnostics));
}

#[test]
fn duplicate_enum_variables() {
    // GIVEN an enum with two identical elements
    // WHEN parse_and_validate is done
    let diagnostics = parse_and_validate(
        r#"
            TYPE enum1 : (red, green, yellow, red); END_TYPE
        "#,
    );
    // THEN there should be 2 duplication diagnostics
    assert_snapshot!(make_readable(&diagnostics));
}

#[test]
fn duplicate_global_and_program() {
    // GIVEN a global variable `prg` and a Program `prg`
    // WHEN parse_and_validate is done
    let diagnostics = parse_and_validate(
        r#"
            VAR_GLOBAL
                a: INT;
                prg: INT;
                b: INT;
            END_VAR

            PROGRAM prg
                VAR_INPUT
                    x: INT;
                END_VAR
            END_PROGRAM
        "#,
    );
    // THEN there should be 2 duplication diagnostics
    assert_snapshot!(make_readable(&diagnostics));
}

#[test]
fn duplicate_action_should_be_a_problem() {
    // GIVEN a program with two actions with the same name
    // WHEN parse_and_validate is done
    let diagnostics = parse_and_validate(
        r#"
            PROGRAM prg
                VAR_INPUT
                    x: INT;
                END_VAR
            END_PROGRAM

            ACTIONS 
            ACTION foo
                x := 2;
            END_ACTION

            ACTION baz
                x := 2;
            END_ACTION

            ACTION foo
                x := 2;
            END_ACTION

            END_ACTIONS
        "#,
    );

    // THEN there should be 2 duplication diagnostics
    assert_snapshot!(make_readable(&diagnostics));
}

#[test]
fn duplicate_actions_in_different_pous_are_no_issue() {
    // GIVEN two POUs with actions with the same name
    // WHEN parse_and_validate is done
    let diagnostics = parse_and_validate(
        r#"
            PROGRAM prg
            END_PROGRAM

            ACTIONS 
                ACTION foo END_ACTION
            END_ACTIONS

            PROGRAM prg2
            END_PROGRAM

            ACTIONS 
                ACTION foo END_ACTION
            END_ACTIONS
        "#,
    );

    // THEN there should be no duplication diagnostics
    assert_eq!(diagnostics, vec![]);
}

#[test]
fn automatically_generated_ptr_types_dont_cause_duplication_issues() {
    // GIVEN some code that automatically generates a pointer type
    // WHEN parse_and_validate is done
    let diagnostics = parse_and_validate(
        r#"
            PROGRAM prg
            VAR
                a: LINT;
                x : INT;
            END_VAR

            a := &x;  //generates ptr_to_INT type
            a := &x;  //also? generates ptr to INT type
            END_PROGRAM
            "#,
    );

    // THEN there should be no duplication diagnostics
    assert_eq!(diagnostics, vec![]);
}

#[test]
fn automatically_generated_string_types_dont_cause_duplication_issues() {
    // GIVEN some code that automatically generates a pointer type
    // WHEN parse_and_validate is done
    let diagnostics = parse_and_validate(
        r#"
            PROGRAM prg
            VAR
                a: STRING;
            END_VAR

            a := 'abc';  //implicitely creates STRING[4] type
            a := 'xyz';  //implicityly creates STRING[4] type again
            END_PROGRAM
            "#,
    );

    // THEN there should be no duplication diagnostics
    assert_eq!(diagnostics, vec![]);
}

#[test]
fn automatically_generated_byref_types_dont_cause_duplication_issues() {
    // GIVEN some code that automatically generates a ref-types
    // WHEN parse_and_validate is done
    let diagnostics = parse_and_validate(
        r#"
            FUNCTION foo : INT
                VAR_INPUT {ref}
                    x : INT; //creates autoderef-ptr type to INT
                    y : INT; //creatse autoderef-ptr type to INT
                END_VAR
            END_FUNCTION
        "#,
    );

    // THEN there should be no duplication diagnostics
    assert_eq!(diagnostics, vec![]);
}

#[test]
fn automatically_generated_inout_types_dont_cause_duplication_issues() {
    // GIVEN some code that automatically generates a ptr-types
    // WHEN parse_and_validate is done
    let diagnostics = parse_and_validate(
        r#"
            FUNCTION foo : INT
                VAR_IN_OUT
                    x : INT; //creates autoderef-ptr type to INT
                    y : INT; //creatse autoderef-ptr type to INT
                END_VAR
            END_FUNCTION
        "#,
    );

    // THEN there should be no duplication diagnostics
    assert_eq!(diagnostics, vec![]);
}

#[test]
fn automatically_generated_output_types_dont_cause_duplication_issues() {
    // GIVEN some code that automatically generates a ptr-types
    // WHEN parse_and_validate is done
    let diagnostics = parse_and_validate(
        r#"
            FUNCTION foo : INT
                VAR_OUTPUT
                    x : INT; //creates autoderef-ptr type to INT
                    y : INT; //creatse autoderef-ptr type to INT
                END_VAR
            END_FUNCTION
        "#,
    );

    // THEN there should be no duplication diagnostics
    assert_eq!(diagnostics, vec![]);
}

#[test]
fn automatically_generated_output_types_in_different_files_dont_cause_duplication_issues() {
    // a version of the test-util function that does not import the built-in and std-types
    // (or they will cause a duplication issue)
    fn do_index(src: &str, id_provider: IdProvider) -> Index {
        let mut index = Index::default();
        let (mut unit, ..) = parser::parse(
            lexer::lex_with_ids(src, id_provider.clone(), SourceRangeFactory::internal()),
            ast::LinkageType::Internal,
            "test.st",
        );
        ast::pre_process(&mut unit, id_provider);
        index.import(visitor::visit(&unit));
        index
    }

    // GIVEN some code that automatically generates a ptr-types
    let ids = IdProvider::default();
    let index1 = do_index(
        r#"
            FUNCTION foo : INT
                VAR_OUTPUT
                    x : INT; //creates autoderef-ptr type to INT
                    y : INT; //creatse autoderef-ptr type to INT
                END_VAR
            END_FUNCTION
        "#,
        ids.clone(),
    );

    //AND another file with also OUTPUT-INTS
    let index2 = do_index(
        r#"
            FUNCTION foo2 : INT
                VAR_OUTPUT
                    x : INT; //creates autoderef-ptr type to INT
                    y : INT; //creatse autoderef-ptr type to INT
                END_VAR
            END_FUNCTION
        "#,
        ids,
    );

    // WHEN the index is combined
    let mut global_index = Index::default();
    global_index.import(index1); //import file 1
    global_index.import(index2); //import file 2

    // THEN there should be no duplication diagnostics
    let mut validator = Validator::new();
    validator.perform_global_validation(&global_index);
    let diagnostics = validator.diagnostics();
    assert_eq!(diagnostics, vec![]);
}

#[test]
fn duplicate_with_generic() {
    // a version of the test-util function that does not import the built-in and std-types
    // (or they will cause a duplication issue)
    fn do_index(src: &str, id_provider: IdProvider, file_name: &str) -> (Index, CompilationUnit) {
        let mut index = Index::default();
        let (mut unit, ..) = parser::parse(
            lexer::lex_with_ids(src, id_provider.clone(), SourceRangeFactory::internal()),
            ast::LinkageType::Internal,
            file_name,
        );
        ast::pre_process(&mut unit, id_provider);
        index.import(visitor::visit(&unit));
        (index, unit)
    }

    // GIVEN a generic function defined in its own file
    let ids = IdProvider::default();
    let (index1, unit1) = do_index(
        r#"
            {external}
            FUNCTION foo <T: ANY_INT> : DATE
            VAR_INPUT
                a : T;
                b : T;
                c : T;
            END_VAR
            END_FUNCTION
        "#,
        ids.clone(),
        "file1.st",
    );

    // AND another file that calls that generic function and implicitely
    // create type-specific foo-implementations
    let (index2, unit2) = do_index(
        r#"
        PROGRAM prg1
            foo(INT#1, SINT#2, SINT#3);
            foo(DINT#1, SINT#2, SINT#3);
            foo(INT#1, SINT#2, SINT#3);
            foo(INT#1, SINT#2, SINT#3);
        END_PROGRAM
        "#,
        ids.clone(),
        "file2.st",
    );

    // AND another file that calls that generic function and implicitely
    // create type-specific foo-implementations
    let (index3, unit3) = do_index(
        r#"
        PROGRAM prg2
            foo(INT#1, SINT#2, SINT#3);
            foo(DINT#1, SINT#2, SINT#3);
            foo(INT#1, SINT#2, SINT#3);
            foo(INT#1, SINT#2, SINT#3);
        END_PROGRAM
        "#,
        ids.clone(),
        "file3.st",
    );
    // WHEN the index is combined
    let mut global_index = Index::default();
    for data_type in typesystem::get_builtin_types() {
        global_index.register_type(data_type);
    }
    global_index.import(index1); //import file 1
    global_index.import(index2); //import file 2
    global_index.import(index3); //import file 3

    // AND the resolvers does its job
    let (mut annotations1, _) = TypeAnnotator::visit_unit(&global_index, &unit1, ids.clone());
    let (mut annotations2, _) = TypeAnnotator::visit_unit(&global_index, &unit2, ids.clone());
    let (mut annotations3, _) = TypeAnnotator::visit_unit(&global_index, &unit3, ids);
    global_index.import(std::mem::take(&mut annotations1.new_index));
    global_index.import(std::mem::take(&mut annotations2.new_index));
    global_index.import(std::mem::take(&mut annotations3.new_index));

    // THEN the index should contain 5 pous, 2 were dynamically generated by the visitor (foo__INT & foo__DINT)
    assert_eq!(
        vec!["foo", "prg1", "prg2", "foo__INT", "foo__DINT"],
        global_index.get_pous().values().map(|it| it.get_name()).collect::<Vec<_>>()
    );

    // AND there should be no duplication diagnostics
    let mut validator = Validator::new();
    validator.perform_global_validation(&global_index);
    let diagnostics = validator.diagnostics();
    assert_eq!(diagnostics, vec![]);
}

#[test]
fn duplicate_with_generic_ir() {
    // GIVEN several files with calls to a generic function
    let file1: SourceCode = r"
            {external}
            FUNCTION foo <T: ANY_INT> : DATE
            VAR_INPUT
                a : T;
                b : T;
                c : T;
            END_VAR
            END_FUNCTION
            "
    .into();

    let file2: SourceCode = r"
        PROGRAM prg1
            foo(INT#1, SINT#2, SINT#3);
            foo(DINT#1, SINT#2, SINT#3);
            foo(INT#1, SINT#2, SINT#3);
            foo(INT#1, SINT#2, SINT#3);
        END_PROGRAM
        "
    .into();
    let file3: SourceCode = r"
        PROGRAM prg2
            foo(INT#1, SINT#2, SINT#3);
            foo(DINT#1, SINT#2, SINT#3);
            foo(INT#1, SINT#2, SINT#3);
            foo(INT#1, SINT#2, SINT#3);
        END_PROGRAM
        "
    .into();
    // WHEN we compile
    let ir = compile_to_string(vec![file1, file2, file3], vec![], None, DebugLevel::None).unwrap();

    // THEN we expect only 1 declaration per type-specific implementation of the generic function
    // although file2 & file3 both discovered them independently
    assert_snapshot!(ir);
}<|MERGE_RESOLUTION|>--- conflicted
+++ resolved
@@ -1,26 +1,15 @@
 use insta::assert_snapshot;
 
 use crate::{
-<<<<<<< HEAD
     ast::{self, CompilationUnit, SourceRangeFactory},
-    diagnostics::Diagnostician,
-=======
-    ast::{self, CompilationUnit, SourceRange, SourceRangeFactory},
-    diagnostics::Diagnostic,
->>>>>>> b3e94b26
     index::{visitor, Index},
     lexer::{self, IdProvider},
     parser,
     resolver::TypeAnnotator,
     test_utils::tests::{compile_to_string, parse_and_validate},
     typesystem,
-<<<<<<< HEAD
     validation::{tests::make_readable, Validator},
-    SourceCode,
-=======
-    validation::Validator,
     DebugLevel, SourceCode,
->>>>>>> b3e94b26
 };
 
 #[test]
