use std::collections::HashSet;

use crate::{
    ast::{
        self, AstStatement, CompilationUnit, DataType, DataTypeDeclaration, Pou, PouType, SourceRange,
        UserTypeDeclaration, Variable, VariableBlock,
    },
    codegen::generators::expression_generator::get_implicit_call_parameter,
    index::{ArgumentType, Index, PouIndexEntry, VariableIndexEntry, VariableType},
    resolver::{const_evaluator, AnnotationMap, AnnotationMapImpl, StatementAnnotation},
    typesystem::{self, DataTypeInformation},
    Diagnostic,
};

use self::{
    global_validator::GlobalValidator, pou_validator::PouValidator, recursive_validator::RecursiveValidator,
    stmt_validator::StatementValidator, variable_validator::VariableValidator,
};

mod global_validator;
mod pou_validator;
mod recursive_validator;
mod stmt_validator;
mod variable_validator;

#[cfg(test)]
mod tests;

macro_rules! visit_all_statements {
     ($self:expr, $context:expr, $last:expr ) => {
         $self.visit_statement($last, $context);
     };

     ($self:expr, $context:expr, $head:expr, $($tail:expr), +) => {
       $self.visit_statement($head, $context);
       visit_all_statements!($self, $context, $($tail),+)
     };
   }

pub struct ValidationContext<'s> {
    ast_annotation: &'s AnnotationMapImpl,
    index: &'s Index,
    qualifier: Option<&'s str>,
}

impl<'s> ValidationContext<'s> {
    /// try find a POU for the given statement
    fn find_pou(&self, stmt: &AstStatement) -> Option<&PouIndexEntry> {
        match stmt {
            AstStatement::Reference { name, .. } => Some(name),
            AstStatement::QualifiedReference { elements, .. } => {
                if let Some(stmt) = elements.last() {
                    if let Some(StatementAnnotation::Variable { resulting_type, .. }) =
                        self.ast_annotation.get(stmt)
                    {
                        Some(resulting_type)
                    } else {
                        None
                    }
                } else {
                    None
                }
            }
            _ => None,
        }
        .and_then(|pou_name| self.index.find_pou(pou_name))
    }
}

/// This trait should be implemented by any validator used by `validation::Validator`
pub trait Validators {
    fn push_diagnostic(&mut self, diagnostic: Diagnostic);

    fn take_diagnostics(&mut self) -> Vec<Diagnostic>;
}

pub struct Validator {
    //context: ValidationContext<'s>,
    pou_validator: PouValidator,
    variable_validator: VariableValidator,
    stmt_validator: StatementValidator,
    global_validator: GlobalValidator,
    recursive_validator: RecursiveValidator,
}

impl Validator {
    pub fn new() -> Validator {
        Validator {
            pou_validator: PouValidator::new(),
            variable_validator: VariableValidator::new(),
            stmt_validator: StatementValidator::new(),
            global_validator: GlobalValidator::new(),
            recursive_validator: RecursiveValidator::new(),
        }
    }

    pub fn diagnostics(&mut self) -> Vec<Diagnostic> {
        let mut all_diagnostics = Vec::new();
<<<<<<< HEAD
        all_diagnostics.append(&mut self.pou_validator.take_diagnostics());
        all_diagnostics.append(&mut self.variable_validator.take_diagnostics());
        all_diagnostics.append(&mut self.stmt_validator.take_diagnostics());
        all_diagnostics.append(&mut self.global_validator.take_diagnostics());
=======
        all_diagnostics.append(&mut self.pou_validator.diagnostics);
        all_diagnostics.append(&mut self.variable_validator.diagnostics);
        all_diagnostics.append(&mut self.stmt_validator.diagnostics);
        all_diagnostics.append(&mut self.global_validator.diagnostics);
        all_diagnostics.append(&mut self.recursive_validator.diagnostics);
>>>>>>> 0f3eb2bc
        all_diagnostics
    }

    pub fn perform_global_validation(&mut self, index: &Index) {
        self.global_validator.validate_unique_symbols(index);
        self.recursive_validator.validate_recursion(index);
    }

    pub fn visit_unit(&mut self, annotations: &AnnotationMapImpl, index: &Index, unit: &CompilationUnit) {
        for pou in &unit.units {
            self.visit_pou(
                pou,
                &ValidationContext { ast_annotation: annotations, index, qualifier: Some(pou.name.as_str()) },
            );
        }

        let no_context = &ValidationContext { ast_annotation: annotations, index, qualifier: None };
        for t in &unit.types {
            self.visit_user_type_declaration(t, no_context);
        }

        for gv in &unit.global_vars {
            self.visit_variable_container(no_context, gv);
        }

        for i in &unit.implementations {
            let context =
                ValidationContext { ast_annotation: annotations, index, qualifier: Some(i.name.as_str()) };
            if i.pou_type == PouType::Action && i.type_name == "__unknown__" {
                self.pou_validator.push_diagnostic(Diagnostic::missing_action_container(i.location.clone()));
            }
            i.statements.iter().for_each(|s| self.visit_statement(s, &context));
        }
    }

    pub fn visit_user_type_declaration(
        &mut self,
        user_data_type: &UserTypeDeclaration,
        context: &ValidationContext,
    ) {
        self.visit_data_type(context, &user_data_type.data_type, &user_data_type.location);
    }

    pub fn visit_pou(&mut self, pou: &Pou, context: &ValidationContext) {
        self.pou_validator.validate_pou(pou, context);

        for block in &pou.variable_blocks {
            self.visit_variable_container(context, block);
        }
    }

    pub fn visit_variable_container(&mut self, context: &ValidationContext, container: &VariableBlock) {
        self.variable_validator.validate_variable_block(container);

        for variable in &container.variables {
            self.visit_variable(context, variable);
        }
    }

    pub fn visit_variable(&mut self, context: &ValidationContext, variable: &Variable) {
        self.variable_validator.validate_variable(variable, context);

        self.visit_data_type_declaration(context, &variable.data_type);
    }

    pub fn visit_data_type_declaration(
        &mut self,
        context: &ValidationContext,
        declaration: &DataTypeDeclaration,
    ) {
        self.variable_validator.validate_data_type_declaration(declaration);

        if let DataTypeDeclaration::DataTypeDefinition { data_type, location, .. } = declaration {
            self.visit_data_type(context, data_type, location);
        }
    }

    pub fn visit_data_type(
        &mut self,
        context: &ValidationContext,
        data_type: &DataType,
        location: &SourceRange,
    ) {
        self.variable_validator.validate_data_type(data_type, location);

        match data_type {
            DataType::StructType { variables, .. } => {
                variables.iter().for_each(|v| self.visit_variable(context, v))
            }
            DataType::ArrayType { referenced_type, .. } => {
                self.visit_data_type_declaration(context, referenced_type)
            }
            DataType::VarArgs { referenced_type: Some(referenced_type), .. } => {
                self.visit_data_type_declaration(context, referenced_type.as_ref());
            }
            _ => {}
        }
    }

    pub fn visit_statement(&mut self, statement: &AstStatement, context: &ValidationContext) {
        match statement {
            AstStatement::LiteralArray { elements: Some(elements), .. } => {
                self.visit_statement(elements.as_ref(), context)
            }
            AstStatement::MultipliedStatement { element, .. } => self.visit_statement(element, context),
            AstStatement::QualifiedReference { elements, .. } => {
                elements.iter().for_each(|e| self.visit_statement(e, context))
            }
            AstStatement::ArrayAccess { reference, access, .. } => {
                visit_all_statements!(self, context, reference, access);
            }
            AstStatement::BinaryExpression { left, right, .. } => {
                visit_all_statements!(self, context, left, right);
            }
            AstStatement::UnaryExpression { value, .. } => self.visit_statement(value, context),
            AstStatement::ExpressionList { expressions, .. } => {
                validate_for_array_assignment(&mut self.stmt_validator, expressions, context);

                expressions.iter().for_each(|e| self.visit_statement(e, context))
            }
            AstStatement::RangeStatement { start, end, .. } => {
                visit_all_statements!(self, context, start, end);
            }
            AstStatement::Assignment { left, right, .. } => {
                self.visit_statement(left, context);
                self.visit_statement(right, context);
            }
            AstStatement::OutputAssignment { left, right, .. } => {
                self.visit_statement(left, context);
                self.visit_statement(right, context);
            }
            AstStatement::CallStatement { parameters, operator, .. } => {
                // visit called pou
                self.visit_statement(operator, context);

                if let Some(pou) = context.find_pou(operator) {
                    let declared_parameters = context.index.get_declared_parameters(pou.get_name());
                    let passed_parameters =
                        parameters.as_ref().as_ref().map(ast::flatten_expression_list).unwrap_or_default();

                    let mut passed_params_idx = Vec::new();
                    let mut are_implicit_parameters = true;
                    // validate parameters
                    for (i, p) in passed_parameters.iter().enumerate() {
                        if let Ok((location_in_parent, right, is_implicit)) =
                            get_implicit_call_parameter(p, &declared_parameters, i)
                        {
                            // safe index of passed parameter
                            passed_params_idx.push(location_in_parent);

                            let left = declared_parameters.get(location_in_parent);
                            let left_type = left.map(|param| {
                                context.index.get_effective_type_or_void_by_name(param.get_type_name())
                            });
                            let right_type = context.ast_annotation.get_type(right, context.index);

                            if let (Some(left), Some(left_type), Some(right_type)) =
                                (left, left_type, right_type)
                            {
                                self.validate_call_parameter_assignment(
                                    left,
                                    left_type,
                                    right_type,
                                    p.get_location(),
                                    context.index,
                                );

                                self.validate_call_by_ref(left, p);
                            }

                            // mixing implicit and explicit parameters is not allowed
                            // allways compare to the first passed parameter
                            if i == 0 {
                                are_implicit_parameters = is_implicit;
                            } else if are_implicit_parameters != is_implicit {
                                self.stmt_validator
                                    .push_diagnostic(Diagnostic::invalid_parameter_type(p.get_location()));
                            }
                        }

                        self.visit_statement(p, context);
                    }

                    // for PROGRAM/FB we need special inout validation
                    if let PouIndexEntry::FunctionBlock { .. } | PouIndexEntry::Program { .. } = pou {
                        let inouts: Vec<&&VariableIndexEntry> = declared_parameters
                            .iter()
                            .filter(|p| VariableType::InOut == p.get_variable_type())
                            .collect();
                        // if the called pou has declared inouts, we need to make sure that these were passed to the pou call
                        if !inouts.is_empty() {
                            // check if all inouts were passed to the pou call
                            inouts.into_iter().for_each(|p| {
                                if !passed_params_idx.contains(&(p.get_location_in_parent() as usize)) {
                                    self.stmt_validator.push_diagnostic(Diagnostic::missing_inout_parameter(
                                        p.get_name(),
                                        operator.get_location(),
                                    ));
                                }
                            });
                        }
                    }
                } else {
                    // Pou could not be found, we can still partially validate the passed parameters
                    if let Some(s) = parameters.as_ref() {
                        self.visit_statement(s, context);
                    }
                }
            }
            AstStatement::IfStatement { blocks, else_block, .. } => {
                blocks.iter().for_each(|b| {
                    self.visit_statement(b.condition.as_ref(), context);
                    b.body.iter().for_each(|s| self.visit_statement(s, context));
                });
                else_block.iter().for_each(|e| self.visit_statement(e, context));
            }
            AstStatement::ForLoopStatement { counter, start, end, by_step, body, .. } => {
                visit_all_statements!(self, context, counter, start, end);
                if let Some(by_step) = by_step {
                    self.visit_statement(by_step, context);
                }
                body.iter().for_each(|s| self.visit_statement(s, context));
            }
            AstStatement::WhileLoopStatement { condition, body, .. } => {
                self.visit_statement(condition, context);
                body.iter().for_each(|s| self.visit_statement(s, context));
            }
            AstStatement::RepeatLoopStatement { condition, body, .. } => {
                self.visit_statement(condition, context);
                body.iter().for_each(|s| self.visit_statement(s, context));
            }
            AstStatement::CaseStatement { selector, case_blocks, else_block, .. } => {
                self.visit_statement(selector, context);

                let mut cases = HashSet::new();
                case_blocks.iter().for_each(|b| {
                    let condition = b.condition.as_ref();

                    // invalid case conditions
                    if matches!(
                        condition,
                        AstStatement::Assignment { .. } | AstStatement::CallStatement { .. }
                    ) {
                        self.stmt_validator
                            .push_diagnostic(Diagnostic::invalid_case_condition(condition.get_location()));
                    }

                    // validate for duplicate conditions
                    // first try to evaluate the conditions value
                    const_evaluator::evaluate(condition, context.qualifier, context.index)
                        .map_err(|err| {
                            // value evaluation and validation not possible with non constants
                            self.stmt_validator.push_diagnostic(Diagnostic::non_constant_case_condition(
                                &err,
                                condition.get_location(),
                            ))
                        })
                        .map(|v| {
                            // check for duplicates if we got a value
                            if let Some(AstStatement::LiteralInteger { value, .. }) = v {
                                if !cases.insert(value) {
                                    self.stmt_validator.push_diagnostic(
                                        Diagnostic::duplicate_case_condition(
                                            &value,
                                            condition.get_location(),
                                        ),
                                    );
                                }
                            };
                        })
                        .ok(); // no need to worry about the result

                    self.visit_statement(condition, context);
                    b.body.iter().for_each(|s| self.visit_statement(s, context));
                });

                else_block.iter().for_each(|s| self.visit_statement(s, context));
            }
            AstStatement::CaseCondition { condition, .. } => {
                // if we get here, then a `CaseCondition` is used outside a `CaseStatement`
                // `CaseCondition` are used as a marker for `CaseStatements` and are not passed as such to the `CaseStatement.case_blocks`
                // see `control_parser` `parse_case_statement()`
                self.stmt_validator.push_diagnostic(Diagnostic::case_condition_used_outside_case_statement(
                    condition.get_location(),
                ));
                self.visit_statement(condition, context)
            }
            _ => {}
        }

        self.stmt_validator.validate_statement(statement, context);
    }

    /// Validates if an argument can be passed to a function with [`VariableType::Output`] and
    /// [`VariableType::InOut`] parameter types by checking if the argument is a reference (e.g. `foo(x)`) or
    /// an assignment (e.g. `foo(x := y)`, `foo(x => y)`). If neither is the case a diagnostic is generated.
    fn validate_call_by_ref(&mut self, param: &VariableIndexEntry, arg: &AstStatement) {
        if matches!(param.variable_type.get_variable_type(), VariableType::Output | VariableType::InOut) {
            match arg {
                AstStatement::Reference { .. } | AstStatement::QualifiedReference { .. } => (),

                AstStatement::Assignment { right, .. } | AstStatement::OutputAssignment { right, .. } => {
                    self.validate_call_by_ref(param, right);
                }

                _ => self.stmt_validator.push_diagnostic(Diagnostic::invalid_argument_type(
                    param.get_name(),
                    param.get_variable_type(),
                    arg.get_location(),
                )),
            }
        }
    }

    fn validate_call_parameter_assignment(
        &mut self,
        left: &VariableIndexEntry,
        left_type: &typesystem::DataType,
        right_type: &typesystem::DataType,
        location: SourceRange,
        index: &Index,
    ) {
        // for parameters passed `ByRef` we need to check the inner type of the pointer
        let left_type_info = if matches!(left.variable_type, ArgumentType::ByRef(..)) {
            index.find_elementary_pointer_type(left_type.get_type_information())
        } else {
            index.find_intrinsic_type(left_type.get_type_information())
        };
        let right_type_info = index.find_intrinsic_type(right_type.get_type_information());
        // stmt_validator `validate_type_nature()` should report any error see `generic_validation_tests` ignore generics here and safe work
        if !matches!(left_type_info, DataTypeInformation::Generic { .. })
            & !typesystem::is_same_type_class(left_type_info, right_type_info, index)
        {
            self.stmt_validator.push_diagnostic(Diagnostic::invalid_assignment(
                right_type_info.get_name(),
                left_type_info.get_name(),
                location,
            ))
        }
    }
}

/// Finds and reports invalid `ARRAY` assignments where parentheses are missing yielding invalid ASTs.
/// Specifically an invalid assignment such as `x := (var1 := 1, var2 := 3, 4);` where `var2` is missing a
/// `(` will generate `ExpressionList { Assignment {..}, ...}` as the AST where each item after
/// the first one would be handled as a seperate statement whereas the correct AST should have been
/// `Assignment { left: Reference {..}, right: ExpressionList {..}}`. See also
/// - https://github.com/PLC-lang/rusty/issues/707 and
/// - `array_validation_test.rs/array_initialization_validation`
pub fn validate_for_array_assignment<V>(
    validator: &mut V,
    expressions: &[AstStatement],
    context: &ValidationContext,
) where
    V: Validators,
{
    let mut array_assignment = false;
    expressions.iter().for_each(|e| {
        if array_assignment {
            // now we cannot be sure where the following values belong to
            validator
                .push_diagnostic(Diagnostic::array_expected_identifier_or_round_bracket(e.get_location()));
        }
        match e {
            AstStatement::Assignment { left, right, .. } => {
                if matches!(
                    context.ast_annotation.get_type_or_void(left, context.index).get_type_information(),
                    DataTypeInformation::Array { .. }
                )
				// if we try to assign an `ExpressionList` to an ARRAY
				// we can expect that `()` were used and we got a valid parse result
				 && !matches!(right.as_ref(), AstStatement::ExpressionList { .. })
                {
                    // otherwise we are definitely in an invalid assignment
                    array_assignment = true;
                    validator
                        .push_diagnostic(Diagnostic::array_expected_initializer_list(left.get_location()));
                }
            }
            AstStatement::ExpressionList { expressions, .. } => {
                // e.g. ARRAY OF STRUCT can have multiple `ExpressionList`s
                validate_for_array_assignment(validator, expressions, context);
            }
            _ => {} // do nothing
        }
    })
}<|MERGE_RESOLUTION|>--- conflicted
+++ resolved
@@ -96,18 +96,11 @@
 
     pub fn diagnostics(&mut self) -> Vec<Diagnostic> {
         let mut all_diagnostics = Vec::new();
-<<<<<<< HEAD
         all_diagnostics.append(&mut self.pou_validator.take_diagnostics());
         all_diagnostics.append(&mut self.variable_validator.take_diagnostics());
         all_diagnostics.append(&mut self.stmt_validator.take_diagnostics());
         all_diagnostics.append(&mut self.global_validator.take_diagnostics());
-=======
-        all_diagnostics.append(&mut self.pou_validator.diagnostics);
-        all_diagnostics.append(&mut self.variable_validator.diagnostics);
-        all_diagnostics.append(&mut self.stmt_validator.diagnostics);
-        all_diagnostics.append(&mut self.global_validator.diagnostics);
-        all_diagnostics.append(&mut self.recursive_validator.diagnostics);
->>>>>>> 0f3eb2bc
+        all_diagnostics.append(&mut self.recursive_validator.take_diagnostics());
         all_diagnostics
     }
 
