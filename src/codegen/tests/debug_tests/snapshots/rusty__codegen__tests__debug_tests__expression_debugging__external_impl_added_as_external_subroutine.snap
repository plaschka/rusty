--- conflicted
+++ resolved
@@ -28,20 +28,8 @@
 !5 = !DIGlobalVariableExpression(var: !6, expr: !DIExpression())
 !6 = distinct !DIGlobalVariable(name: "__myFb__init", scope: !2, file: !2, line: 6, type: !7, isLocal: false, isDefinition: true)
 !7 = !DICompositeType(tag: DW_TAG_structure_type, name: "myFb", scope: !2, file: !2, line: 6, align: 64, flags: DIFlagPublic, elements: !4, identifier: "myFb")
-<<<<<<< HEAD
-!8 = distinct !DICompileUnit(language: DW_LANG_C, file: !2, producer: "RuSTy Structured text Compiler", isOptimized: false, runtimeVersion: 0, emissionKind: FullDebug, globals: !9, splitDebugInlining: false)
-!9 = !{!0, !5}
-!10 = !DISubprogram(name: "myFunc", linkageName: "myFunc", scope: !2, file: !2, line: 2, type: !11, scopeLine: 3, flags: DIFlagPublic, spFlags: 0, retainedNodes: !13)
-!11 = !DISubroutineType(flags: DIFlagPublic, types: !12)
-!12 = !{null}
-!13 = <temporary!> !{}
-!14 = !DISubprogram(name: "myPrg", linkageName: "myPrg", scope: !2, file: !2, line: 4, type: !11, scopeLine: 5, flags: DIFlagPublic, spFlags: 0, retainedNodes: !15)
-!15 = <temporary!> !{}
-!16 = !DISubprogram(name: "myFb", linkageName: "myFb", scope: !2, file: !2, line: 6, type: !11, scopeLine: 7, flags: DIFlagPublic, spFlags: 0, retainedNodes: !17)
-!17 = <temporary!> !{}
-=======
 !8 = !{i32 2, !"Dwarf Version", i32 5}
-!9 = distinct !DICompileUnit(language: DW_LANG_C, file: !2, producer: "RuSTy Structured text Compiler", isOptimized: false, runtimeVersion: 0, emissionKind: FullDebug, enums: !4, globals: !10, splitDebugInlining: false)
+!9 = distinct !DICompileUnit(language: DW_LANG_C, file: !2, producer: "RuSTy Structured text Compiler", isOptimized: false, runtimeVersion: 0, emissionKind: FullDebug, globals: !10, splitDebugInlining: false)
 !10 = !{!0, !5}
 !11 = !DISubprogram(name: "myFunc", linkageName: "myFunc", scope: !2, file: !2, line: 2, type: !12, scopeLine: 3, flags: DIFlagPublic, spFlags: 0, retainedNodes: !14)
 !12 = !DISubroutineType(flags: DIFlagPublic, types: !13)
@@ -51,4 +39,3 @@
 !16 = <temporary!> !{}
 !17 = !DISubprogram(name: "myFb", linkageName: "myFb", scope: !2, file: !2, line: 6, type: !12, scopeLine: 7, flags: DIFlagPublic, spFlags: 0, retainedNodes: !18)
 !18 = <temporary!> !{}
->>>>>>> dbdf3251
