--- conflicted
+++ resolved
@@ -31,15 +31,11 @@
   ret i16 %main_ret
 }
 
-<<<<<<< HEAD
-declare i16 @MAX__INT(i32, i16*) section "fn-$RUSTY$MAX__INT:i16"
+declare i16 @MAX__INT(i32, i16*)
 ; ModuleID = '__init___testproject'
 source_filename = "__init___testproject"
 
-define void @__init___testproject() section "fn-$RUSTY$__init___testproject:v" {
+define void @__init___testproject() {
 entry:
   ret void
-}
-=======
-declare i16 @MAX__INT(i32, i16*)
->>>>>>> 3382d267
+}