[package]
name = "rusty"
version = "0.2.0"
authors = [
    "Ghaith Hachem <ghaith.hachem@gmail.com>",
    "Mathias Rieder <mathias.rieder@gmail.com>",
]
edition = "2021"
readme = "README.md"
repository = "https://github.com/ghaith/rusty/"
license = "LGPL-3.0-or-later"
keywords = ["iec61131", "st", "Structued_Text"]
categories = ["development-tools::build-utils"]

[features]
default = []
debug = []
verify = []

[dependencies]
logos = "0.12.0"
thiserror = "1.0"
clap = { version = "3.0", features = ["derive"] }
indexmap = "1.6"
chrono = {version = "0.4.23", default-features = false }
codespan-reporting = "0.11.1"
generational-arena = "0.2.8"
regex = "1"
serde = { version = "1.0", features = ["derive"] }
serde_json = "1"
toml = "0.5"
lazy_static = "1.4.0"
shell-words = "1.1.0"
itertools = "0.10.5"
<<<<<<< HEAD
rusty-derive = { path = "rusty-derive" }
lld_rs = "140.0.0"
which = "4.2.5"
log.workspace = true
inkwell.workspace = true
=======
plc_derive = { path = "compiler/plc_derive" }
>>>>>>> ca042fe7

[dev-dependencies]
num = "0.4"
insta = "1.20.0"
pretty_assertions = "1.3.0"
driver = { path = "./compiler/plc_driver/", package = "plc_driver" }
source = { path = "./compiler/plc_source/", package = "plc_source"}
project = { path = "./compiler/plc_project/", package = "plc_project"}
serial_test = "*"
tempfile = "3"
encoding_rs.workspace = true
encoding_rs_io.workspace = true

[lib]
name = "rusty"
path = "src/lib.rs"

[workspace]
<<<<<<< HEAD
members = [
	"xtask",
	"libs/stdlib",
	"compiler/plc_driver",
	"compiler/plc_ast",
	"compiler/plc_diagnostics",
	"compiler/plc_project",
	"compiler/plc_source",
	"rusty-derive"
]
default-members = [".", 
	"compiler/plc_driver", "rusty-derive",
]

[workspace.dependencies]
inkwell = { git = "https://github.com/TheDan64/inkwell", branch = "master", features = [
    "llvm14-0",
] }
encoding_rs = "0.8"
encoding_rs_io = "0.1"
log = "0.4"
=======
members = ["xtask", "libs/stdlib", "compiler/plc_derive", "compiler/plc_cfc"]
default-members = [".", "libs/stdlib", "compiler/plc_derive", "compiler/plc_cfc"]
>>>>>>> ca042fe7
<|MERGE_RESOLUTION|>--- conflicted
+++ resolved
@@ -2,8 +2,8 @@
 name = "rusty"
 version = "0.2.0"
 authors = [
-    "Ghaith Hachem <ghaith.hachem@gmail.com>",
-    "Mathias Rieder <mathias.rieder@gmail.com>",
+	"Ghaith Hachem <ghaith.hachem@gmail.com>",
+	"Mathias Rieder <mathias.rieder@gmail.com>",
 ]
 edition = "2021"
 readme = "README.md"
@@ -22,7 +22,7 @@
 thiserror = "1.0"
 clap = { version = "3.0", features = ["derive"] }
 indexmap = "1.6"
-chrono = {version = "0.4.23", default-features = false }
+chrono = { version = "0.4.23", default-features = false }
 codespan-reporting = "0.11.1"
 generational-arena = "0.2.8"
 regex = "1"
@@ -32,23 +32,19 @@
 lazy_static = "1.4.0"
 shell-words = "1.1.0"
 itertools = "0.10.5"
-<<<<<<< HEAD
 rusty-derive = { path = "rusty-derive" }
 lld_rs = "140.0.0"
 which = "4.2.5"
 log.workspace = true
 inkwell.workspace = true
-=======
-plc_derive = { path = "compiler/plc_derive" }
->>>>>>> ca042fe7
 
 [dev-dependencies]
 num = "0.4"
 insta = "1.20.0"
 pretty_assertions = "1.3.0"
 driver = { path = "./compiler/plc_driver/", package = "plc_driver" }
-source = { path = "./compiler/plc_source/", package = "plc_source"}
-project = { path = "./compiler/plc_project/", package = "plc_project"}
+source = { path = "./compiler/plc_source/", package = "plc_source" }
+project = { path = "./compiler/plc_project/", package = "plc_project" }
 serial_test = "*"
 tempfile = "3"
 encoding_rs.workspace = true
@@ -59,7 +55,6 @@
 path = "src/lib.rs"
 
 [workspace]
-<<<<<<< HEAD
 members = [
 	"xtask",
 	"libs/stdlib",
@@ -68,20 +63,14 @@
 	"compiler/plc_diagnostics",
 	"compiler/plc_project",
 	"compiler/plc_source",
-	"rusty-derive"
+	"rusty-derive",
 ]
-default-members = [".", 
-	"compiler/plc_driver", "rusty-derive",
-]
+default-members = [".", "compiler/plc_driver", "rusty-derive"]
 
 [workspace.dependencies]
 inkwell = { git = "https://github.com/TheDan64/inkwell", branch = "master", features = [
-    "llvm14-0",
+	"llvm14-0",
 ] }
 encoding_rs = "0.8"
 encoding_rs_io = "0.1"
-log = "0.4"
-=======
-members = ["xtask", "libs/stdlib", "compiler/plc_derive", "compiler/plc_cfc"]
-default-members = [".", "libs/stdlib", "compiler/plc_derive", "compiler/plc_cfc"]
->>>>>>> ca042fe7
+log = "0.4"